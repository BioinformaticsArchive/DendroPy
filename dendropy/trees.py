#! /usr/bin/env python

############################################################################
##  trees.py
##
##  Part of the DendroPy library for phylogenetic computing.
##
##  Copyright 2008 Jeet Sukumaran and Mark T. Holder.
##
##  This program is free software; you can redistribute it and/or modify
##  it under the terms of the GNU General Public License as published by
##  the Free Software Foundation; either version 3 of the License, or
##  (at your option) any later version.
##
##  This program is distributed in the hope that it will be useful,
##  but WITHOUT ANY WARRANTY; without even the implied warranty of
##  MERCHANTABILITY or FITNESS FOR A PARTICULAR PURPOSE.  See the
##  GNU General Public License for more details.
##
##  You should have received a copy of the GNU General Public License along
##  with this program. If not, see <http://www.gnu.org/licenses/>.
##
############################################################################

"""
This module handles the core definition of tree data structure class,
as well as all the structural classes that make up a tree.
"""
from cStringIO import StringIO
import copy
from dendropy import base
from dendropy import taxa
import math
from dendropy import get_logger
_LOG = get_logger('dendropy.trees')

##############################################################################
## Utilities

def add_depth_to_nodes(tree, prec=0.0000001):
    """Takes an ultrametric `tree` and adds a `depth` attribute to each internal
    node.  The `depth` is the sum of edge lengths from the node to the tips.
    
    If the lengths of different paths to the node differ by more than `prec`, 
        then a ValueError exception will be raised indicating deviation from
        ultrametricty.
    """
    
    node = None    
    for node in tree.postorder_node_iter():
        ch = node.child_nodes()
        if len(ch) == 0:
            node.depth = 0.0
        else:
            first_child = ch[0]
            node.depth = first_child.depth + first_child.edge.length
            last_child = ch[-1]
            for nnd in ch[1:]:
                ocnd = nnd.depth + nnd.edge.length
                if abs(node.depth - ocnd) > prec:
                    raise ValueError("Tree is not ultrametric")
    if node is None:
        raise ValueError("Empty tree encountered")

##############################################################################
## TreesBlock

class TreesBlock(list, taxa.TaxaLinked):
    "Tree manager."

    def __init__(self, *args, **kwargs):
        "Inits. Handles keyword arguments: `oid`, `label` and `taxa_block`."
        list.__init__(self, *args)
        taxa.TaxaLinked.__init__(self, *args, **kwargs)
        
    def normalize_taxa(self, taxa_block=None, clear=True):
        """
        Rebuilds taxa block from scratch, or assigns taxon objects from
        given taxa_block based on labels.
        """
        if taxa_block is None:
            taxa_block = self.taxa_block
        if clear:            
            taxa_block.clear()
        for tree in self:
            tree.normalize_taxa(taxa_block)
        taxa_block.sort()
        self.taxa_block = taxa_block
        return taxa_block        

    def __setitem__(self, key, tree):
        """
        Makes sure tree.taxa_block = self.taxa_block.
        """
        if tree.taxa_block is not self.taxa_block:
            tb_mutable = self.taxa_block._is_mutable
            self.taxa_block._is_mutable = True
            tree.normalize_taxa(self.taxa_block)
            self.taxa_block._is_mutable = tb_mutable
        list.__setitem__(self, key, tree)
        
##############################################################################
## Tree

class Tree(base.IdTagged):
    """
    Fundamental class that encapsulates minimal functionality and
    attributes need for working with trees.  A Tree contains a
    seed_node attribute (from which the entire tree springs), which
    may or may not be the root node. The distinction is not
    consequential in the current implementation, which identifies the
    root node as a node without child_nodes.
    """

    ###########################################################################
    ## Static methods
    
    def ancestor(node1, node2):
        """
        Returns the most-recent common ancestor node of node1 and
        node2.
        """
        mrca_node = None
        for node1_anc in Node.ancestor_iter(node1, inclusive=True):
            for node2_anc in Node.ancestor_iter(node2, inclusive=True):
                if node1_anc == node2_anc:
                    return node1_anc
        return None

    ancestor = staticmethod(ancestor)
    
    ###########################################################################
    ## Special/Lifecycle methods
    
    def __init__(self, oid=None, label=None, seed_node=None, taxa=None):
        """
        Initializes a Tree object by defining a base node which must
        be of type `Node` or derived from `Node`.
        """
        base.IdTagged.__init__(self, oid=oid, label=label)
        self.seed_node = None
        self.length_type = None
        self.is_rooted = False
        if seed_node is not None:
            self.seed_node = seed_node
        else:
            self.seed_node = Node(oid='n0', edge=Edge())
        self.taxa_block = taxa

    def __deepcopy__(self, memo):
        o = self.__class__(label=self.label, taxa=self.taxa_block) # we treat the taxa as immutable and copy the reference even in a deepcopy
        memo[id(self)] = o
        if self.seed_node is not None:
            new_v = copy.deepcopy(self.seed_node, memo)
            o.seed_node = new_v
        else:
            o.seed_node = None
        for k, v in self.__dict__.iteritems():
            if not k in ['seed_node', 'taxa_block']:
                o.__dict__[k] = copy.deepcopy(v, memo)
        return o
    def __str__(self):
        "Dump Newick string."
        return self.compose_newick()

    ###########################################################################
    ## Getting/accessing methods

    def nodes(self, cmp_fn=None, filter_fn=None):
        "Returns list of nodes on the tree, sorted using cmp_fn."
        nodes = [node for node in self.preorder_node_iter(filter_fn)]
        if cmp_fn:
            nodes.sort(cmp_fn)
        return nodes
    
    def leaf_nodes(self):
        "Returns list of leaf_nodes on the tree."
        return [leaf for leaf in self.leaf_iter()]

    def internal_nodes(self):
        "Returns list of internal node in the tree."
        return self.nodes(filter_fn=lambda x : not x.is_leaf())
    
    def find_node_for_taxon(self, taxon):
        for node in self.preorder_node_iter():
            try:
                if node.taxon is taxon:
                    return node
            except:
                pass
        return None

    def find_node(self, filter_fn):
        """
        Finds the first node for which filter_fn(node) = True.
        For example, if::
        
            filter_fn = lambda n: hasattr(n, 'genes') and n.genes is not None

        then::
            
            t.find_node(filter_fn=filter_fn)
            
        will return all nodes which have an attributed 'genes' and this value
        is not None.
        """
        for node in self.preorder_node_iter(filter_fn):
            return node
        return None
            
    def find_taxon_node(self, taxon_filter_fn=None):
        "Finds the first node for which taxon_filter_fn(node.taxon) == True."
        for node in self.preorder_node_iter():
            if hasattr(node, "taxon") and node.taxon is not None:
                if taxon_filter_fn(node.taxon):
                    return node
        return None                    

    def find_edge(self, oid):
        "Finds the first edge with matching id."
        for edge in self.preorder_edge_iter():
            if edge.oid == oid:
                return edge
        return None

    ###########################################################################
    ## Node iterators

    def preorder_node_iter(self, filter_fn=None):
        "Returns preorder iterator over tree nodes."
        for node in self.seed_node.preorder_iter(self.seed_node, filter_fn):
            yield node

    def postorder_node_iter(self, filter_fn=None):
        "Returns postorder iterator over tree nodes."
        for node in self.seed_node.postorder_iter(self.seed_node, filter_fn):
            yield node

    def level_order_node_iter(self, filter_fn=None):
        "Returns level-order iterator over tree nodes."
        for node in self.seed_node.level_order_iter(self.seed_node, filter_fn):
            yield node

    def leaf_iter(self, filter_fn=None):
        """
        Returns an iterator over tree leaf_nodes (order determined by
        postorder tree-traversal).
        """
        for node in self.seed_node.leaf_iter(self.seed_node, filter_fn):
            yield node

    ###########################################################################
    ## Edge iterators

    def preorder_edge_iter(self, filter_fn=None):
        "Returns preorder iterator over tree edges."
        for node in self.seed_node.preorder_iter(self.seed_node):
            if node.edge and (filter_fn is None or filter_fn(node.edge)):
                yield node.edge

    def postorder_edge_iter(self, filter_fn=None):
        "Returns postorder iterator over tree edges."
        for node in self.seed_node.postorder_iter(self.seed_node):
            if node.edge and (filter_fn is None or filter_fn(node.edge)):
                yield node.edge

    def level_order_edge_iter(self, filter_fn=None):
        "Returns level-order iterator over tree edges."
        for node in self.seed_node.level_order_iter(self.seed_node):
            if node.edge and (filter_fn is None or filter_fn(node.edge)):
                yield node.edge
    
    ###########################################################################
    ## Taxa 
    
    def infer_taxa_block(self):
        """
        Returns a new TaxaBlock object populated with taxa from this
        tree.
        """
        taxa_block = taxa.TaxaBlock()
        for node in self.postorder_node_iter():
            if node.taxon and (node.taxon not in taxa_block):
                taxa_block.append(node.taxon)
        taxa_block.sort()
        self.taxa_block = taxa_block
        return taxa_block
        
    def normalize_taxa(self, taxa_block):
        """
        Reassigns tree taxa objects to corresponding taxa objects in
        given taxa_block, with identity of taxa objects determined by
        labels.
        """
        for node in self.postorder_node_iter():
            t = node.taxon
            if t:
                node.taxon = taxa_block.get_taxon(label=t.label)
        self.taxa_block = taxa_block
                    
    ###########################################################################
    ## Structure                    
                    
    def deroot(self):
        "Converts a degree-2 node at the root to a degree-3 node."
        seed_node = self.seed_node
        if not seed_node:
            return
        child_nodes = seed_node.child_nodes()
        if len(child_nodes) != 2:
            return
            
        if len(child_nodes[1].child_nodes()) >= 2:
            to_keep, to_del = child_nodes
        elif len(child_nodes[0].child_nodes()) >= 2:
            to_del, to_keep = child_nodes
        else:
            return
        to_del_edge = to_del.edge
        try:
            to_keep.edge.length += to_del_edge.length
        except:
            pass
        from dendropy.treestruct import collapse_edge
        collapse_edge(to_del_edge)
                
    ###########################################################################
    ## For debugging
    
    def compose_newick(self, **kwargs):
        """kwargs["reverse_translate"] can be function that takes a taxon and 
           returns the label to appear in the tree."""
        return self.seed_node.compose_newick(**kwargs)
                
    def reroot_at(self, nd, splits=False, delete_deg_two=True):
        """Takes an internal node, `nd` that must already be in the tree and 
        reroots the tree such that `nd` is the `seed_node` of the tree.
        
        If `splits` is True, then the edges' `clade_mask` and the tree's 
            `split_edges` attributes will be updated."""
        old_par = nd.parent_node
        if old_par is None:
            return
        if splits:
            taxa_mask = self.seed_node.edge.clade_mask
        to_edge_dict = None
        if splits:
            to_edge_dict = getattr(self, "split_edges", None)

        if old_par is self.seed_node:
            root_children = old_par.child_nodes()
            if len(root_children) == 2 and delete_deg_two:
                # root (old_par) was of degree 2, thus we need to suppress the
                #   node
                fc = root_children[0]
                if fc is nd:
                    sister = root_children[1]
                else:
                    assert root_children[1] is nd
                    sister = fc
                if nd.edge.length:
                    sister.edge.length += nd.edge.length
                edge_to_del = nd.edge
                nd.edge = old_par.edge
                if splits:
                    assert nd.edge.clade_mask == taxa_mask
                if to_edge_dict:
                    del to_edge_dict[edge_to_del.clade_mask]
                nd.add_child(sister, edge_length=sister.edge.length)
                self.seed_node = nd
                return
        else:
            self.reroot_at(old_par, splits=splits, delete_deg_two=delete_deg_two)
        old_par.edge, nd.edge = nd.edge, old_par.edge
        e = old_par.edge
        if splits:
            if to_edge_dict:
                del to_edge_dict[e.clade_mask]
            e.clade_mask = (~(e.clade_mask)) & taxa_mask
            if to_edge_dict:
                to_edge_dict[e.clade_mask] = e
            assert nd.edge.clade_mask == taxa_mask
        old_par.remove_child(nd)
        nd.add_child(old_par, edge_length=e.length)
        self.seed_node = nd

    def to_outgroup_position(self, nd, splits=False, delete_deg_two=True):
        """Reroots the tree at the parend of `nd` and makes `nd` the first child
        of the new root.  This is just a convenience function to make it easy
        to place a clade as the first child under the root.
        
        Assumes that `nd` and `nd.parent_node` and are in the tree 
        
        If `splits` is True, then the edges' `clade_mask` and the tree's 
            `split_edges` attributes will be updated.
        If `delete_deg_two` is True and the old root of the tree has an 
            outdegree of 2, then the node will be removed from the tree.
        """
        p = nd.parent_node
        assert p is not None
        self.reroot_at(p, splits=splits)
        p.remove_child(nd)
        p.add_child(nd, edge_length=nd.edge.length, pos=0)
        
    def get_indented_form(self, **kwargs):
        out = StringIO()
        self.write_indented_form(out, **kwargs)
        return out.getvalue()

    def write_indented_form(self, out, **kwargs):
        if kwargs.get("splits"):
            if not kwargs.get("taxa"):
                kwargs["taxa"] = self.taxa_block
        self.seed_node.write_indented_form(out, **kwargs)

    def debug_check_tree(self, logger_obj=None, **kwargs):
        import logging, inspect
        if logger_obj and logger_obj.isEnabledFor(logging.DEBUG):
            try:
                assert self._debug_tree_is_valid(logger_obj=logger_obj, **kwargs)
            except:
                calling_frame = inspect.currentframe().f_back
                co = calling_frame.f_code
                emsg = "\nCalled from file %s, line %d, in %s" % (co.co_filename, calling_frame.f_lineno, co.co_name)
                _LOG.debug("%s" % str(self))
                _LOG.debug("%s" % self.get_indented_form(**kwargs))
        assert self._debug_tree_is_valid(logger_obj=logger_obj, **kwargs)

    def _debug_tree_is_valid(self, **kwargs):
        """Performs sanity-checks of the tree data structure.
        
        kwargs:
            `splits` if True specifies that the split_edge and clade_mask attributes
                are checked.
        """
        check_splits = kwargs.get('splits', False)
        taxa_block = kwargs.get('taxa_block')
        if taxa_block is None:
            taxa_block = self.taxa_block
        if check_splits:
            taxa_mask = self.seed_node.edge.clade_mask
        nodes = set()
        edges = set()
        curr_node = self.seed_node
        assert(curr_node.parent_node is None)
        assert(curr_node.edge.tail_node is None)
        ancestors = []
        siblings = []
        while curr_node:
            curr_edge = curr_node.edge
            assert(curr_edge not in edges)
            edges.add(curr_edge)
            assert(curr_node not in nodes)
            nodes.add(curr_node)
            assert(curr_edge.tail_node is curr_node.parent_node)
            assert(curr_edge.head_node is curr_node)
            if check_splits:
                cm = 0
                clade_mask = curr_edge.clade_mask
                assert((clade_mask | taxa_mask) == taxa_mask)
            c = curr_node.child_nodes()
            if c:
                for child in c:
                    assert child.parent_node is curr_node
                    if check_splits:
                        cm |= child.edge.clade_mask
            elif check_splits:
                cm = taxa_block.taxon_bitmask(curr_node.taxon)
            if check_splits:
                assert((cm & taxa_mask) == clade_mask)
                assert self.split_edges[clade_mask] == curr_edge
            curr_node, level = _preorder_list_manip(curr_node, siblings, ancestors)
        if check_splits:
            for s, e in self.split_edges.iteritems():
                assert(e in edges)
        return True

       
##############################################################################
## Node

class Node(taxa.TaxonLinked):
    """
    A node on a tree, implementing only fundamental behaviour and
    properties.
    """

    ### ITERATORS ############################################################

    def preorder_iter(node, filter_fn=None):
        """
        Preorder traversal of the node and its child_nodes.  Returns node
        and all descendants such that node is returned before node's
        child_nodes (and their child_nodes). Filtered by filter_fn: node is
        only returned if no filter_fn is given or if filter_fn returns
        True.
        """
        if not node:
            return
        stack = [node]
        while stack:
            node = stack.pop(0)
            if filter_fn is None or filter_fn(node):
                yield node
            child_nodes = node.child_nodes()
            child_nodes.extend(stack)
            stack = child_nodes
    preorder_iter = staticmethod(preorder_iter)

    def postorder_iter(node, filter_fn=None):
        """
        Postorder traversal of the node and its child_nodes.  Returns node
        and all descendants such that node's child_nodes (and their
        child_nodes) are visited before node.  Filtered by filter_fn:
        node is only returned if no filter_fn is given or if filter_fn
        returns True.
        """
        stack = [(node, False)]
        while stack:
            node, state = stack.pop(0)
            if state:
                if filter_fn is None or filter_fn(node):
                    yield node
            else:
                stack.insert(0, (node, True))
                child_nodes = [(n, False) for n in node.child_nodes()]
                child_nodes.extend(stack)
                stack = child_nodes
    postorder_iter = staticmethod(postorder_iter)

    def leaf_iter(start_nd, filter_fn=None):
        """
        Returns an iterator over the leaf_nodes that are descendants `of start_nd`
        (order determined by postorder tree-traversal).
        """
        if filter_fn:
            filter_fn = lambda x: x.is_leaf() and filter_fn(x) or None
        else:
            filter_fn = lambda x: x.is_leaf() and x or None
        for node in start_nd.postorder_iter(start_nd, filter_fn):
            yield node
            
    leaf_iter = staticmethod(leaf_iter)

    def level_order_iter(node, filter_fn=None):
        """
        Level-order traversal of the node and its child_nodes. Filtered
        by filter_fn: node is only returned if no filter_fn is given
        or if filter_fn returns True
        """
        if filter_fn is None or filter_fn(node):
            yield node
        remaining = node.child_nodes()
        while len(remaining) > 0:
            node = remaining.pop(0)
            if filter_fn is None or filter_fn(node):
                yield node
            child_nodes = node.child_nodes()
            remaining.extend(child_nodes)
            
    level_order_iter = staticmethod(level_order_iter)

    def ancestor_iter(node, filter_fn=None, inclusive=True):
        """
        Returns all ancestors of node. If `inclusive` is True, `node`
        is returned as the first item of the sequence.
        """
        if inclusive:
            yield node
        while node is not None:
            node = node.parent_node
            if node is not None \
                   and (filter_fn is None or filter_fn(node)):
                yield node

    ancestor_iter = staticmethod(ancestor_iter)

    ## UTILITIES #############################################################

    def nodeset_hash(nodes, attribute='oid'):
        """
        Returns a hash of a set of nodes, based on the given
        attribute.
        """
        tags = []
        for node in nodes:
            if hasattr(node, attribute) and getattr(node, attribute) != None:
                value = getattr(node, attribute)
                tags.append(str(value))
        tags.sort()
        return '+'.join(tags)
    
    nodeset_hash = staticmethod(nodeset_hash)
    
    ## INSTANCE METHODS########################################################

    def __init__(self, oid=None, label=None, taxon=None, edge=None):
        "Inits. Handles keyword arguments: `oid` and `label`."
<<<<<<< HEAD
        taxa.TaxonLinked.__init__(self, oid=oid, label=label)
        self.__edge = None        
        self.__child_nodes = []        
#         self.__parent_node = None        
=======
        taxa.TaxonLinked.__init__(self, oid=oid, label=label, taxon=taxon)
        self._edge = None        
        self._child_nodes = []        
        self._parent_node = None        
>>>>>>> 1eb8214b
        if edge is not None:
            self.edge = edge
        else:
            self.edge = Edge(head_node=self)
        self._edge.head_node = self            

    def __deepcopy__(self, memo):
        o = self.__class__(label=self.label, taxon=self.taxon)
        memo[id(self)] = o
        for k, v in self.__dict__.iteritems():
            if not k in ['_child_nodes', '_taxon']:
                o.__dict__[k] = copy.deepcopy(v, memo)
        for c in self.child_nodes():
            o.add_child(copy.deepcopy(c, memo))
        return o

    def __str__(self):
        "String representation of the object: it's id."
        return str(self.oid)

    def collapse_neighborhood(self, dist):
        if dist < 1:
            return
        children = self.child_nodes()
        for ch in children:
            if not ch.is_leaf():
                ch.edge.collapse()
        if self.parent_node:
            p = self.parent_node
            self.edge.collapse()
            p.collapse_neighborhood(dist -1)
        else:
            self.collapse_neighborhood(dist - 1)
    def is_leaf(self):
        "Returns True if the node has no child_nodes"
        return bool(not self._child_nodes)
                
    ## Low-level methods for manipulating structure ##

    def _get_edge(self):
        "Returns the edge subtending this node."
        return self._edge

    def _set_edge(self, edge=None):
        """
        Sets the edge subtending this node, and sets head_node of
        `edge` to point to self.
        """
        self._edge = edge
        if edge:
            edge.head_node = self

    def _get_edge_length(self):
        "Returns the length of the edge  subtending this node."
        return self._edge.length

    def _set_edge_length(self, v=None):
        """
        Sets the edge subtending this node, and sets head_node of
        `edge` to point to self.
        """
        self._edge.length = v
        
    edge = property(_get_edge, _set_edge)
    edge_length = property(_get_edge_length, _set_edge_length)
        
    def child_nodes(self):
        "Returns the a shallow-copy list of all child nodes."
        return list(self._child_nodes)
    
    def set_children(self, child_nodes):
        """
        Sets the child_nodes for this node.
        Side effects: 
            - sets the parent of each child node to this node
            - sets the tail node of each child to self
        """
        self._child_nodes = child_nodes
        for nidx in range(len(self._child_nodes)):
            self._child_nodes[nidx].parent_node = self
            self._child_nodes[nidx].edge.tail_node = self

    def _get_parent_node(self):
        """Returns the parent node of this node."""
<<<<<<< HEAD
        return self.edge.tail_node
    
    def _set_parent_node(self, parent):
        """Sets the parent node of this node."""
#         self.__parent_node = parent
=======
        return self._parent_node
    
    def _set_parent_node(self, parent):
        """Sets the parent node of this node."""
        self._parent_node = parent
>>>>>>> 1eb8214b
        self.edge.tail_node = parent
        
    parent_node = property(_get_parent_node, _set_parent_node)

    def add_child(self, node, edge_length=None, pos=None):
        """
        Adds a child node to this node. Results in the parent_node and
        containing_tree of the node being attached set to this node.
        If `edge_length` is given, then the new child's edge length is
        set to this. Returns node that was just attached.
        """
        node.parent_node = self
        if edge_length != None:
            node.edge_length = edge_length
#         if len(self._child_nodes) > 0:
#             self._child_nodes[-1].next_sib = node
        if pos is None:
            self._child_nodes.append(node)
        else:
            self._child_nodes.insert(pos, node)
        return node

    def new_child(self, oid=None, edge_length=None, node_label=None, node_taxon=None):
        "Convenience class to create and add a new child to this node."
        node = self.__class__()
        if oid is not None:
            node.oid = oid
        if node_label is not None:
            node.label = node_label
        if node_taxon is not None:
            node.taxon = node_taxon
        return self.add_child(node, edge_length)

    def remove_child(self, node):
        """
        Removes a node from this nodes child set. Results in the
        parent of the node being removed set to None. Returns node
        that was just removed.
        """
        if not node:
            raise Exception("Tried to remove an non-existing or null node")
        if node in self._child_nodes:
            node.parent_node = None
            node.edge.tail_node = None
            index = self._child_nodes.index(node)
#             if index > 0:
#                 self._child_nodes[index-1].next_sib = None
            self._child_nodes.remove(node)
        else:
            raise Exception("Tried to remove a node that is not listed as a child")
        return node
        
    ## Basic node metrics ##

    def distance_from_root(self):
        """
        Sum of edge lengths from root. Right now, 'root' is taken to
        be a node with no parent node.
        """
        if self.parent_node and self.edge.length != None:
            if self.parent_node.distance_from_root == None:
                return float(self.edge.length)
            else:
                distance_from_root = float(self.edge.length)
                parent_node = self.parent_node
                # The root is identified when a node with no
                # parent is encountered. If we want to use some
                # other criteria (e.g., where a is_root property
                # is True), we modify it here.
                while parent_node:
                    if parent_node.edge.length != None:
                        distance_from_root = distance_from_root + float(parent_node.edge.length)
                    parent_node = parent_node.parent_node
                return distance_from_root                    
        elif not self.parent_node and self.edge.length != None:
            return float(self.edge.length)
        elif self.parent_node and self.edge.length == None:
            # what do we do here: parent node exists, but my
            # length does not?
            return float(self.parent_node.edge.length)
        elif not self.parent_node and self.edge.length == None:
            # no parent node, and no edge length
            return 0.0
        else:
            # WTF????
            return 0.0

    def level(self):
        "Number of nodes between self and root."
        if self.parent_node:
            return self.parent_node.level + 1
        else:
            return 0
    
    def distance_from_tip(self):
        """
        Sum of edge lengths from tip to node. If tree is not ultrametric
        (i.e., descendent edges have different lengths), then count the
        maximum of edge lengths.
        """
        if not self._child_nodes:
            return 0.0
        else:
            distance_from_tips = []
            for ch in self._child_nodes:
                if ch.edge.length is not None:
                    curr_edge_length = ch.edge_length
                else:
                    curr_edge_length = 0.0
                distance_from_tips.append(ch.distance_from_tip() + curr_edge_length)                    
            return float(max(distance_from_tips))

    def leaf_nodes(self):
        """
        Returns list of all leaf_nodes descended from this node (or just
        list with self as the only member if self is a leaf).
        """
        return [node for node in \
                self.postorder_iter(self, \
                                    lambda x: bool(len(node.child_nodes)==0))]


    def get_node_str(self, **kwargs):
        """returns a string that is an identifier for the node.  This is called
        by the newick-writing functions, so the kwargs that affect how node 
        labels show up in a newick string are the same ones used here:
            `include_internal_labels` is a Boolean
        """
        is_leaf = (len(self._child_nodes) == 0)
        include_internal_labels = kwargs.get("include_internal_labels")
        if (not is_leaf) and (not include_internal_labels):
            return ""
        try:
            t = self.taxon
            rt = kwargs.get("reverse_translate")
            if rt:
                tag = rt(t)
            else:
                tag = t.label
                
        except AttributeError:
            tag = ""
            try:
                tag = self.label
            except AttributeError:
                if not is_leaf:
                    tag = self.oid
        if "raw_labels" in kwargs:
            return tag
        from dendropy.nexus import NexusWriter 
        return NexusWriter.escape_token(tag)

    ########################################################################### 
    ## for debugging
    
    def compose_newick(self, **kwargs):
        """
        This returns the Node as a NEWICK
        statement according to the given formatting rules.
        """
        out = StringIO()
        self.write_newick(out, **kwargs)
        return out.getvalue()

    def write_newick(self, out, **kwargs):
        """
        This returns the Node as a NEWICK
        statement according to the given formatting rules.
        """
        edge_lengths = kwargs.get('edge_lengths', True)
        child_nodes = self.child_nodes()
        if child_nodes:
            out.write('(')
            f_child = child_nodes[0]
            for child in child_nodes:
                if child is not f_child:
                    out.write(',')
                child.write_newick(out, **kwargs)
            out.write(')')

        out.write(self.get_node_str(**kwargs))
        if edge_lengths:
            e = self.edge
            if e:
                sel = e.length
                if sel is not None:
                    s = ""
                    try:
                        s = float(sel)
                        s = str(s)
                    except ValueError:
                        s = str(sel)
                    if s:
                        out.write(":%s" % s)

    def get_indented_form(self, **kwargs):
        out = StringIO()
        self.write_indented_form(out, **kwargs)
        return out.getvalue()

    def write_indented_form(self, out, **kwargs):
        indentation = kwargs.get("indentation", "    ")
        clade_masks = kwargs.get("splits", True)
        level = kwargs.get("level", 0)
        ancestors = []
        siblings = []
        n = self
        while n is not None:
            n._write_indented_form_line(out, level, **kwargs)
            n, lev = _preorder_list_manip(n, siblings, ancestors)
            level += lev

    def _get_indented_form_line(self, level, **kwargs):
        out = StringIO()
        self._write_indented_form_line(out, level, **kwargs)
        return out.getvalue()
        
    def _write_indented_form_line(self, out, level, **kwargs):
        indentation = kwargs.get("indentation", "    ")
        label = format_node(self, **kwargs)
        if kwargs.get("splits"):
            cm = "%s " % format_split(self.edge.clade_mask, **kwargs)
        else:
            cm = ""
        out.write("%s%s%s\n" % ( cm, indentation*level, label))
##############################################################################
## Edge

class Edge(base.IdTagged):
    """
    An edge on a tree. This class implements only the core
    functionality needed for trees.
    """

    ## CLASS METHODS  ########################################################
    
    def __init__(self,
                 oid=None,
                 head_node=None,
                 tail_node=None,
                 length=None):
        """
        Creates an edge from tail_node to head_node.  Modified from
        arbol.
        """
        base.IdTagged.__init__(self, oid=oid)
        self.tail_node = None
        self.head_node = None
        self.rootedge = False
        if head_node is not None:
            self.head_node = head_node
        if tail_node is not None:
            self.tail_node = tail_node
        self.length = length

    def __deepcopy__(self, memo):
        o = self.__class__()
        memo[id(self)] = o
        o.tail_node = copy.deepcopy(self.tail_node, memo)
        o.head_node = copy.deepcopy(self.head_node, memo)
        o.length = copy.deepcopy(self.length, memo)
        o.rootedge = copy.deepcopy(self.rootedge, memo)
        for k, v in self.__dict__.iteritems():
            if not k in ['tail_node', 'head_node', 'length', 'rootedge']:
                o.__dict__[k] = copy.deepcopy(v, memo)
        return o

    def collapse(self):
        h = self.head_node
        if h.is_leaf():
            return
        t = self.tail_node
        if t is None:
            return
        c = h.child_nodes()
        pc = t.child_nodes()
        pos = len(pc)
        try:
            pos = pc.index(h)
        except:
            pass
        for i, ch in enumerate(c):
            t.add_child(ch, pos=pos + i)
        t.remove_child(h)
        

    def new_edge(self, oid=None):
        "Returns a new edge object of the same class of this edge."
        edge = self.__class__()
        edge.oid = oid
        return edge
    def invert(self):
        self.head_node, self.tail_node = self.tail_node, self.head_node
    def is_terminal(self):
        "Returns True if the head node has no children"
        return bool(self.head_node and self.head_node.is_leaf())
    def is_internal(self):
        "Returns True if the head node has children"
        return bool(self.head_node and not self.head_node.is_leaf())

def _preorder_list_manip(n, siblings, ancestors):
    """Helper function for recursion free preorder traversal, that does not 
    rely on attributes of the node other than child_nodes() (thus it is useful
    for debuggging).
    
    Returns the next node (or None) and the number of levels toward the root 
    the function "moved"
    """
    levels_moved = 0
    c = n.child_nodes()
    if c:
        levels_moved += 1
        ancestors.append(list(siblings))
        del siblings[:]
        siblings.extend(c[1:])
        return c[0], levels_moved
    while not siblings:
        if ancestors:
            levels_moved -= 1
            del siblings[:]
            siblings.extend(ancestors.pop())
        else:
            return None, levels_moved
    return siblings.pop(0), levels_moved

def format_node(nd, **kwargs):
    if nd.is_leaf():
        t = nd.taxon
        if t:
            label = t.label
        else:
            label = "anonymous leaf"
    else:
        label = "* %s" % str(nd.oid)
    return label


def format_split(split, width=None, **kwargs):
    from dendropy.splits import split_as_string
    if width is None:
        width = len(kwargs.get("taxa"))
    s = split_as_string(split, width, symbol1=kwargs.get("off_symbol"), symbol2=kwargs.get("on_symbol"))
    return s
<|MERGE_RESOLUTION|>--- conflicted
+++ resolved
@@ -596,17 +596,10 @@
 
     def __init__(self, oid=None, label=None, taxon=None, edge=None):
         "Inits. Handles keyword arguments: `oid` and `label`."
-<<<<<<< HEAD
-        taxa.TaxonLinked.__init__(self, oid=oid, label=label)
-        self.__edge = None        
-        self.__child_nodes = []        
-#         self.__parent_node = None        
-=======
         taxa.TaxonLinked.__init__(self, oid=oid, label=label, taxon=taxon)
         self._edge = None        
         self._child_nodes = []        
         self._parent_node = None        
->>>>>>> 1eb8214b
         if edge is not None:
             self.edge = edge
         else:
@@ -691,19 +684,11 @@
 
     def _get_parent_node(self):
         """Returns the parent node of this node."""
-<<<<<<< HEAD
-        return self.edge.tail_node
-    
-    def _set_parent_node(self, parent):
-        """Sets the parent node of this node."""
-#         self.__parent_node = parent
-=======
         return self._parent_node
     
     def _set_parent_node(self, parent):
         """Sets the parent node of this node."""
         self._parent_node = parent
->>>>>>> 1eb8214b
         self.edge.tail_node = parent
         
     parent_node = property(_get_parent_node, _set_parent_node)
